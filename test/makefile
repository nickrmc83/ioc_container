--- conflicted
+++ resolved
@@ -1,16 +1,10 @@
 # standard makefile for unit test project
-<<<<<<< HEAD
-# another comment shoudl go here about
-# building for various targets!
-=======
 # Usage: g++ users should use the build
 # command:
 #          make gcc
 # while clang users should use:
 #          make clang
 
-
->>>>>>> d4ae75e4
 # Compilers
 CXX=clang++
 GXX=g++
